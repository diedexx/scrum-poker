html, body {
    font-family: 'Roboto', sans-serif;
    font-weight: 400;
    margin: 0;
    padding: 0;
    height: 100%;
}

main {
    transition: background-color 750ms ease-in-out;
    background-color: #efefef;
    width: 100%;
    height: 100%;
    padding: 20px;
}

main.no-spread {
    background-color: #e3fbc4;
}
main.high-spread {
    background-color: #f68787;
}
main.normal-spread {
    background-color: #ddd;
}

main.finished {
    background: linear-gradient(124deg, #ff2400, #e81d1d, #e8b71d, #e3e81d, #1de840, #1ddde8, #2b1de8, #dd00f3, #dd00f3);
    background-size: 1800% 1800%;

    -webkit-animation: rainbow 18s ease infinite;
    -o-animation: rainbow 18s ease infinite;
    animation: rainbow 18s ease infinite;
}

h1, h2, h3 {
    color: #a4286a;
}

h1 {
    font-family: 'Roboto', sans-serif;
    font-weight: 700;
    font-size: 4em;
    margin: 0 0 0.2em 0;
}

h2 {
    margin: 0 0 0.2em 0;
}
h1.finished {
    color: #477608;
}

label {
    cursor: pointer;
}

.fas {
    color: #a4286a;
}
.fas.observer {
    color: black;
}

button,
input[type=submit] {
    box-shadow: 2px 2px 2px rgba(0, 0, 0, 0.2);
    font-size: 14px;
    padding: 5px 7px;
    cursor: pointer;
    border: 1px solid darkgray;
    border-radius: 2px;
    outline: none;
}
button:active,
input[type=submit]:active {
    position: relative;
    top: 1px;
    box-shadow: none;
}
input[type=text] {
    font-size: 16px;
    padding: 4px;
    border: 1px inset;
}

button .fas {
    color: black;
    margin-right: 3px;
}

a {
    color: #a4286a;
}

.poker, .credits {
    max-width: 800px;
<<<<<<< HEAD
    margin: 20px auto;
    position: relative;
=======
    margin: 0 auto 20px;
>>>>>>> 8e0f7759
}

.credits {
    color: #666;
    font-size: 16px;
    font-variant: all-small-caps;
    text-align: center;
    padding-bottom: 20px;
}
main.finished .credits,
main.finished .credits a,
main.no-spread .credits,
main.no-spread .credits a,
main.high-spread .credits,
main.high-spread .credits a {
    color: black;
}

.poker {
    padding: 20px;
    border: 1px solid #a4286a;
    border-radius: 4px;
    background-color: white;
    box-shadow: 0 4px 20px rgba(0,0,0,0.2);
}

.members-list-container {
    position: absolute;
    right: 20px;
    display: flex;
    align-items: flex-end;
    flex-direction: column;
    text-align: right;
    background-color: rgba(255,255,255,0.75);
}
.members-list-container .pressed {
    box-shadow: none;
    margin-top: 1px;
    margin-bottom: -1px;
}
.members-list {
    border: 1px solid #a4286a;
    margin-top: 10px;
    min-width: 150px;
    padding: 10px 10px 0 20px;
    box-shadow: 2px 2px 2px rgba(0, 0, 0, 0.2);
}
.members-list ul {
    margin-top: 4px;
    padding-left: 10px;
}
.members-list li {
    list-style: none;
    margin: 0;
}
.members-list .fa-person-booth {
    margin-left: 4px;
    color: #477608;
}
.members-list .fa-user-secret {
    margin-left: 5px;
    margin-right: 3px;
}
.members-list .fa-plug {
    margin-left: 5px;
    margin-right: 5px;
}

.members-list.hidden {
    display: none;
}

.rooms {
    margin-bottom: 1em;
}

div.observe {
    margin-left: 5px;
    margin-bottom: 14px;
}

/* USERNAME */
form.username {
    margin-bottom: 6px;
    margin-left: 6px;
    min-height: 30px;
}
form.username .fas {
    color: black;
}

.username input[type=submit] {
    display: none;
}
.username:active input[type=submit],
.username:hover input[type=submit],
.username.hover input[type=submit] {
    display: inline-block;
}
.username input[type=text] {
    border: 1px solid transparent;
}
.username:active input[type=text],
.username:hover input[type=text],
.username.hover input[type=text] {
    border: 1px inset;
}

/* NEW STORY */
button.newStory:hover,
button.newStory:hover .fas,
button.newStory:active,
button.newStory:active .fas {
    color: #a4286a;
}
button.newStory[disabled],
button.newStory[disabled] .fas {
    color: darkgrey;
}

.story-updated {
    position: relative;
    top: 3px;
    margin-left: 4px;
    color: #477608;
}
input[type=text].changed {
    box-shadow: 0 0 0 2px #477608;
    transition: box-shadow 250ms ease-in-out;
    border-radius: 3px;
}

/* POINTS */
button.choice .fas {
    color: #a4286a;
}
button.choice {
    font-size: 14px;
    min-width: 40px;
    height: 40px;
    border-radius: 4px;
    border-width: 0;
    margin: 0 4px 8px;
    cursor: pointer;
    outline: 0;
    user-select: none;
}
button.choice:active,
button.choice:hover {
    background-color: darkgray;
}
button.choice:first-child {
    margin-left: 0;
}

button.picked {
    border: 2px solid #477608;
}

button.highlighted,
button.highlighted:hover,
button.highlighted:active {
    background-color: #a4286a;
    border-color: #a4286a;
    color: white;
    top: 1px;
    position: relative;
    box-shadow: none;
}
button.highlighted .fas {
    color: white;
}

button.result {
    font-size: 16px;
    min-width: 50px;
    height: 50px;
    border-radius: 4px;
    border-width: 0;
    margin: 0 4px 8px;
    padding: 0 14px;
    box-shadow: none;
}
button.result:active {
    top: 0;
}
button.result:first-child {
    margin-left: 0;
}
button.result:focus {
    outline: 0;
}
p.final > button.result,
p.final > button.result:active {
    font-weight: bold;
    border-color: #a4286a;
    border-width: 2px;
    border-style: solid;
    color: #a4286a;
    cursor: help;
}
button.result > .fas {
    color: #a4286a;
}
button.result > .vote-names {
    position: absolute;
    padding: 10px;
    border-radius: 3px;
    border: 1px solid #a4286a;
    display: none;
    background: white;
    box-shadow: 3px 3px 0 -1px #a4286a;
}

button.result:active > .vote-names,
button.result:hover > .vote-names {
    display: block;
}

div.voting {
    display: flex;
}
div.voted {
    flex: 50%;
    color: #477608;
}
div.unvoted {
    flex: 50%;
    color: #a4286a;
}

span.allVoted {
    padding: 6px;
    position: relative;
    top: 1px;
}

div.pokerMain {
    margin-top: 14px;
}
hr {
    padding: 0;
    width: 100%;
    height: 0;
    margin: 16px 0;
    border: none;
    border-top: 1px dashed #a4286a;
}

.storyHistory h3 {
    cursor: pointer;
    user-select: none;
}
.storyHistory.hidden .story {
    display: none;
}
.storyHistory h3::after {
    font-family: 'Font Awesome 5 Free';
    content: '\f424';
    font-size: 14px;
    margin-left: 8px;
}
.storyHistory.hidden h3::after {
    font-family: 'Font Awesome 5 Free';
    content: '\f422';
    font-size: 14px;
    margin-left: 8px;
}
.story button {
    margin-bottom: 16px;
}
.story button[disabled] .fas {
    color: darkgrey;
}
.story ul {
    margin-top: 4px;
}

.fa-plug.connected {
    color: #477608;
}
.fa-plug.disconnected {
    color: #a4286a;
}

@media only screen and (max-width: 820px) {
    .members-list-container {
        display: none;
    }

    main .poker:first-child {
        margin-top: 0;
    }

    .poker, .credits {
        padding: 10px 15px;
    }

    h1 {
        font-size: 3em;
    }
    input[type=text] {
        width: 120px;
    }
}

@-webkit-keyframes rainbow {
    0%{background-position:0 82%}
    50%{background-position:100% 19%}
    100%{background-position:0 82%}
}
@-moz-keyframes rainbow {
    0%{background-position:0 82%}
    50%{background-position:100% 19%}
    100%{background-position:0 82%}
}
@-o-keyframes rainbow {
    0%{background-position:0 82%}
    50%{background-position:100% 19%}
    100%{background-position:0 82%}
}
@keyframes rainbow {
    0%{background-position:0 82%}
    50%{background-position:100% 19%}
    100%{background-position:0 82%}
}<|MERGE_RESOLUTION|>--- conflicted
+++ resolved
@@ -95,12 +95,8 @@
 
 .poker, .credits {
     max-width: 800px;
-<<<<<<< HEAD
-    margin: 20px auto;
+    margin: 0 auto 20px;
     position: relative;
-=======
-    margin: 0 auto 20px;
->>>>>>> 8e0f7759
 }
 
 .credits {
