import {
  OnGatewayInit,
  SubscribeMessage,
  WebSocketGateway,
  WebSocketServer,
} from '@nestjs/websockets';
import { var_export } from 'locutus/php/var';
import { Server, Socket } from 'socket.io';
import { PointsService } from '../points/points.service';
import { Client, Story, Vote, VoteValue } from './poker-room';
import { PokersService } from './pokers.service';

interface StoryResponse {
  name: string;
  voteAverage?: number | string;
  votes: VoteResponse[];
}

interface VoteResponse {
  voterName: string;
  currentValue: VoteValue;
  initialValue: VoteValue;
}

interface ClientResponse {
  name: string;
  id: string;
}

@WebSocketGateway({ namespace: '/pokers' })
export class PokersGateway implements OnGatewayInit {
  @WebSocketServer() server: Server;

  constructor(private readonly pokersService: PokersService) {}

  afterInit(): void {
    this.server.on('connection', (socket) => {
      // Let the client know the points that can be chosen from.
      socket.emit('points', { points: PointsService.getPoints() });
      socket.emit('userId', this.generateId());

      // Clean up after disconnection.
      socket.on('disconnecting', () => {
        const sockets = this.pokersService.getClientSockets(socket);

        for (const room in socket.rooms) {
          if (!room.includes('/pokers#')) {
            this.pokersService.disconnect(socket, room);
          }

<<<<<<< HEAD
          this.sendMembers(room);
=======
          sockets.forEach((socketId: string) => {
            this.server.sockets[socketId] &&
              this.server.sockets[socketId].emit('reconnect');
          });

          this.listMembers(room);
>>>>>>> 2a4939dd
          this.sendAllVotes(room);
        }
      });
    });
  }

  /**
   * Generates a user Id.
   *
   * @returns {string} User Id.
   * @private
   */
  private generateId(): string {
    return (
      Date.now().toString(36) + Math.random().toString(36).substr(2, 5)
    ).toUpperCase();
  }

  @SubscribeMessage('identify')
  identify(client: Socket, message: { id: string }): void {
    this.pokersService.greet(client, message.id);
    client.emit('welcome');
  }

  @SubscribeMessage('exit')
  exit(client: Socket): void {
    const sockets = this.pokersService.getClientSockets(client);

    this.pokersService.exit(client);

    sockets.forEach((socketId: string) => {
      this.server.sockets[socketId] &&
        this.server.sockets[socketId].emit('reconnect');
    });
  }

  @SubscribeMessage('join')
  join(client: Socket, message: { poker: string; name?: string }): void {
    this.pokersService.join(client, message.poker, message.name);
    const voteObject: Vote | null = this.pokersService.getVote(
      client,
      message.poker,
    );

    let vote: VoteResponse | null = null;
    if (voteObject) {
      vote = this.getVoteForResponse(voteObject);
    }
    client.emit('joined', { poker: message.poker, vote });

<<<<<<< HEAD
    this.sendMembers(message.poker);
    this.sendAllVotes(message.poker);
    this.sendHistory(message.poker);
    this.sendCurrentStory(message.poker);
=======
    this.listMembers(message.poker);
    this.sendStories(message.poker);
    this.sendStoryName(message.poker);
    this.sendAllVotes(message.poker);
>>>>>>> 2a4939dd
  }

  @SubscribeMessage('leave')
  leave(client: Socket, message: { poker: string }): void {
    const sockets = this.pokersService.getClientSockets(client);

    this.pokersService.leave(client, message.poker);

<<<<<<< HEAD
    this.sendMembers(message.poker);
=======
    sockets.forEach((socketId: string) => {
      this.server.sockets[socketId] &&
        this.server.sockets[socketId].emit('reconnect');
    });

    this.listMembers(message.poker);
>>>>>>> 2a4939dd
    this.sendAllVotes(message.poker);
    this.sendCurrentStory(message.poker);
  }

  @SubscribeMessage('vote')
  vote(client: Socket, message: { poker: string; vote }): void {
    this.pokersService.vote(client, message.poker, message.vote);

    this.sendAllVotes(message.poker);
    this.sendCurrentStory(message.poker);
  }

  @SubscribeMessage('finish')
  finish(client: Socket, message: { poker: string }): void {
    this.server.to(message.poker).emit('finished');
  }

  @SubscribeMessage('nickname')
  setNickname(client: Socket, message: { name: string; poker: string }): void {
    this.pokersService.setName(message.poker, client, message.name);

    this.listMembers(message.poker);
    this.sendAllVotes(message.poker);
    this.sendMembers(message.poker);
  }

  @SubscribeMessage('newStory')
  newStory(client: Socket, message: { poker: string }): void {
    this.pokersService.newStory(message.poker);

    this.sendAllVotes(message.poker);
    this.sendHistory(message.poker);
    this.sendCurrentStory(message.poker);
  }

  @SubscribeMessage('changeStoryName')
  story(client: Socket, message: { poker: string; name: string }): void {
    this.pokersService.setStoryName(message.poker, message.name);

    this.sendCurrentStory(message.poker);
  }

  @SubscribeMessage('popHistory')
  popHistory(client: Socket, message: { poker: string }): void {
    this.pokersService.popHistory(message.poker);

    this.sendHistory(message.poker);
  }

  @SubscribeMessage('resetHistory')
  resetHistory(client: Socket, message: { poker: string }): void {
    this.pokersService.resetHistory(message.poker);

    this.sendHistory(message.poker);
  }

  @SubscribeMessage('observe')
  observer(client: Socket, message: { poker: string }): void {
    this.pokersService.observe(client, message.poker);

<<<<<<< HEAD
    this.sendMembers(message.poker);
=======
    this.listMembers(message.poker);
>>>>>>> 2a4939dd
    this.sendAllVotes(message.poker);
    this.sendCurrentStory(message.poker);
  }

  @SubscribeMessage('debug')
  getDebug(client: Socket, message: { secret: string }): any {
    if (
      process.env.DEBUG_SECRET &&
      message.secret === process.env.DEBUG_SECRET
    ) {
      client.emit('debug', var_export(this.pokersService.debug(), true));
    }
  }

  /**
   * Sends the members list to the requested room.
   *
   * @param {string} poker The room.
   *
   * @private
   */
<<<<<<< HEAD
  private sendAllVotes(poker: string): void {
    const { voteCount, votes, groupedVoterNames } = this.pokersService.getVotes(
      poker,
    );

    this.server.to(poker).emit('votes', {
      votes: this.getVotesForResponse(votes),
      voteCount: voteCount,
      groupedVoterNames: groupedVoterNames,
      votedNames: this.pokersService.getVotedNames(poker),
    });
    console.log('emit votes:', {
      votes: this.getVotesForResponse(votes),
      groupedVoterNames: groupedVoterNames,
      votedNames: this.pokersService.getVotedNames(poker),
=======
  private listMembers(poker: string): void {
    this.server.to(poker).emit('member-list', {
      ...this.pokersService.getClientNames(poker),
>>>>>>> 2a4939dd
    });
  }

  /**
   * Sends all votes to a room.
   *
   * @param {string} poker Room to send the votes for.
   *
   * @private
   */
<<<<<<< HEAD
  private sendMembers(room: string): void {
    const clients = this.pokersService.getClients(room);
    this.server.to(room).emit('members', {
      members: this.getClientsForResponse(clients),
    });
    console.log('emit members', {
      members: this.getClientsForResponse(clients),
=======
  private sendAllVotes(poker: string): void {
    this.server.to(poker).emit('votes', {
      poker: poker,
      ...this.pokersService.getVotes(poker),
      names: this.pokersService.getVoterNames(poker),
      votedNames: this.pokersService.getVotedNames(poker),
>>>>>>> 2a4939dd
    });
  }

  /**
   * Sends the story-history to all clients in a room.
   *
   * @param {string} room The room.
   *
   * @private
   */
  private sendHistory(room: string): void {
    const stories = this.pokersService.getHistory(room);
    this.server.to(room).emit('history', {
      stories: this.getStoriesForResponse(stories),
    });
    console.log('emit history', {
      stories: this.getStoriesForResponse(stories),
    });
  }

  /**
   * Sends the story name to all room members.
   *
   * @param {string} room The room.
   *
   * @private
   */
  private sendCurrentStory(room: string): void {
    this.server.to(room).emit('storyUpdated', {
      currentStory: this.getStoryForResponse(
        this.pokersService.getCurrentStory(room),
      ),
    });
    console.log('emit story updated', {
      currentStory: this.getStoryForResponse(
        this.pokersService.getCurrentStory(room),
      ),
    });
  }

  private getVotesForResponse(votes: Vote[]): VoteResponse[] {
    return votes.map(this.getVoteForResponse);
  }

  private getVoteForResponse(vote: Vote): VoteResponse {
    return {
      currentValue: vote.currentValue,
      initialValue: vote.initialValue,
      voterName: vote.voter.name,
    };
  }

  private getStoriesForResponse(stories: Story[]): StoryResponse[] {
    return stories.map(this.getStoryForResponse.bind(this));
  }

  private getStoryForResponse(story: Story): StoryResponse {
    return {
      name: story.name,
      voteAverage: story.voteAverage,
      votes: this.getVotesForResponse(story.votes),
    };
  }

  private getClientsForResponse(clients: Client[]): ClientResponse[] {
    return clients.map(this.getClientForResponse);
  }

  private getClientForResponse(client: Client): ClientResponse {
    return {
      id: client.id,
      name: client.name,
    };
  }
}<|MERGE_RESOLUTION|>--- conflicted
+++ resolved
@@ -7,7 +7,7 @@
 import { var_export } from 'locutus/php/var';
 import { Server, Socket } from 'socket.io';
 import { PointsService } from '../points/points.service';
-import { Client, Story, Vote, VoteValue } from './poker-room';
+import { Client, MemberList, Story, Vote, VoteValue } from './poker-room';
 import { PokersService } from './pokers.service';
 
 interface StoryResponse {
@@ -22,6 +22,12 @@
   initialValue: VoteValue;
 }
 
+interface MembersResponse {
+  voters: ClientResponse[];
+  observers: ClientResponse[];
+  disconnected: ClientResponse[];
+}
+
 interface ClientResponse {
   name: string;
   id: string;
@@ -48,16 +54,12 @@
             this.pokersService.disconnect(socket, room);
           }
 
-<<<<<<< HEAD
-          this.sendMembers(room);
-=======
           sockets.forEach((socketId: string) => {
             this.server.sockets[socketId] &&
               this.server.sockets[socketId].emit('reconnect');
           });
 
-          this.listMembers(room);
->>>>>>> 2a4939dd
+          this.sendMembers(room);
           this.sendAllVotes(room);
         }
       });
@@ -108,17 +110,10 @@
     }
     client.emit('joined', { poker: message.poker, vote });
 
-<<<<<<< HEAD
     this.sendMembers(message.poker);
     this.sendAllVotes(message.poker);
     this.sendHistory(message.poker);
     this.sendCurrentStory(message.poker);
-=======
-    this.listMembers(message.poker);
-    this.sendStories(message.poker);
-    this.sendStoryName(message.poker);
-    this.sendAllVotes(message.poker);
->>>>>>> 2a4939dd
   }
 
   @SubscribeMessage('leave')
@@ -127,16 +122,12 @@
 
     this.pokersService.leave(client, message.poker);
 
-<<<<<<< HEAD
-    this.sendMembers(message.poker);
-=======
     sockets.forEach((socketId: string) => {
       this.server.sockets[socketId] &&
         this.server.sockets[socketId].emit('reconnect');
     });
 
-    this.listMembers(message.poker);
->>>>>>> 2a4939dd
+    this.sendMembers(message.poker);
     this.sendAllVotes(message.poker);
     this.sendCurrentStory(message.poker);
   }
@@ -158,7 +149,7 @@
   setNickname(client: Socket, message: { name: string; poker: string }): void {
     this.pokersService.setName(message.poker, client, message.name);
 
-    this.listMembers(message.poker);
+    this.sendMembers(message.poker);
     this.sendAllVotes(message.poker);
     this.sendMembers(message.poker);
   }
@@ -197,11 +188,7 @@
   observer(client: Socket, message: { poker: string }): void {
     this.pokersService.observe(client, message.poker);
 
-<<<<<<< HEAD
-    this.sendMembers(message.poker);
-=======
-    this.listMembers(message.poker);
->>>>>>> 2a4939dd
+    this.sendMembers(message.poker);
     this.sendAllVotes(message.poker);
     this.sendCurrentStory(message.poker);
   }
@@ -217,13 +204,12 @@
   }
 
   /**
-   * Sends the members list to the requested room.
-   *
-   * @param {string} poker The room.
-   *
-   * @private
-   */
-<<<<<<< HEAD
+   * Sends all votes to a room.
+   *
+   * @param {string} poker Room to send the votes for.
+   *
+   * @private
+   */
   private sendAllVotes(poker: string): void {
     const { voteCount, votes, groupedVoterNames } = this.pokersService.getVotes(
       poker,
@@ -235,42 +221,20 @@
       groupedVoterNames: groupedVoterNames,
       votedNames: this.pokersService.getVotedNames(poker),
     });
-    console.log('emit votes:', {
-      votes: this.getVotesForResponse(votes),
-      groupedVoterNames: groupedVoterNames,
-      votedNames: this.pokersService.getVotedNames(poker),
-=======
-  private listMembers(poker: string): void {
-    this.server.to(poker).emit('member-list', {
-      ...this.pokersService.getClientNames(poker),
->>>>>>> 2a4939dd
-    });
-  }
-
-  /**
-   * Sends all votes to a room.
-   *
-   * @param {string} poker Room to send the votes for.
-   *
-   * @private
-   */
-<<<<<<< HEAD
+  }
+
+  /**
+   * Sends an actual members count to a room.
+   *
+   * @param {string} room The room.
+   *
+   * @private
+   */
   private sendMembers(room: string): void {
-    const clients = this.pokersService.getClients(room);
-    this.server.to(room).emit('members', {
-      members: this.getClientsForResponse(clients),
-    });
-    console.log('emit members', {
-      members: this.getClientsForResponse(clients),
-=======
-  private sendAllVotes(poker: string): void {
-    this.server.to(poker).emit('votes', {
-      poker: poker,
-      ...this.pokersService.getVotes(poker),
-      names: this.pokersService.getVoterNames(poker),
-      votedNames: this.pokersService.getVotedNames(poker),
->>>>>>> 2a4939dd
-    });
+    const clients: MemberList = this.pokersService.getClients(room);
+    this.server
+      .to(room)
+      .emit('member-list', this.getMembersForResponse(clients));
   }
 
   /**
@@ -285,9 +249,6 @@
     this.server.to(room).emit('history', {
       stories: this.getStoriesForResponse(stories),
     });
-    console.log('emit history', {
-      stories: this.getStoriesForResponse(stories),
-    });
   }
 
   /**
@@ -299,11 +260,6 @@
    */
   private sendCurrentStory(room: string): void {
     this.server.to(room).emit('storyUpdated', {
-      currentStory: this.getStoryForResponse(
-        this.pokersService.getCurrentStory(room),
-      ),
-    });
-    console.log('emit story updated', {
       currentStory: this.getStoryForResponse(
         this.pokersService.getCurrentStory(room),
       ),
@@ -334,8 +290,13 @@
     };
   }
 
-  private getClientsForResponse(clients: Client[]): ClientResponse[] {
-    return clients.map(this.getClientForResponse);
+  private getMembersForResponse(memberList: MemberList): MembersResponse {
+    const mapCallback = this.getClientForResponse;
+    return {
+      voters: Object.values(memberList.voters).map(mapCallback),
+      observers: Object.values(memberList.observers).map(mapCallback),
+      disconnected: Object.values(memberList.disconnected).map(mapCallback),
+    };
   }
 
   private getClientForResponse(client: Client): ClientResponse {
