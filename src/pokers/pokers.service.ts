import { Injectable } from "@nestjs/common";
import { Socket } from "socket.io";
import { PointsService } from "../points/points.service";
import { Client, MemberList, PokerRoom, Story, Vote } from "./poker-room";

interface CurrentVotes {
	voteCount: number;
	votes: Vote[];
	groupedVoterNames: { [ vote: string ]: string[] };
}

export interface Rooms {
	[ room: string ]: PokerRoom;
}

export interface Users {
	[ socketId: string ]: string;
}

@Injectable()
/**
 * The Pokers service.
 */
export class PokersService {
	private rooms: Rooms = {};
	private users: Users = {};

	/**
	 * Returns debug information.
	 *
	 * @returns {any} Debug info.
	 */
	public debug() {
		return this.rooms;
	}

	/**
	 * Greets a new user.
	 *
	 * @param {Socket} client The client socket.
	 * @param {string} userId The user Id.
	 *
	 * @returns {void}
	 */
	public greet( client: Socket, userId: string ): void {
		this.users[ client.id ] = userId;
	}

	/**
	 * Get the vote of a user.
	 *
	 * @param {Socket} client The client.
	 * @param {string} room The room.
	 *
	 * @returns {Vote|null} The vote of the user.
	 */
	public getVote( client: Socket, room: string ): Vote | null {
		return this.getRoom( room ).getCurrentVote( this.getUserId( client ) ) || null;
	}

	/**
	 * Lets the client leave.
	 *
	 * @param {Socket} client The client.
	 *
	 * @returns {void}
	 */
	public exit( client: Socket ): void {
		const userId = this.users[ client.id ];

		this.removeUserFromRooms( userId );

		for ( const socketId of Object.keys( this.users ) ) {
			if ( this.users[ socketId ] === userId ) {
				delete this.users[ socketId ];
			}
		}
	}

	/**
	 * Disconnects a client, stores data for reconnection.
	 *
	 * @param {Socket} client Disconnecting client.
	 * @param {string} room The room of the user.
	 *
	 * @returns {void}
	 */
	public disconnect( client: Socket, room: string ): void {
		this.getRoom( room ).setDisconnected( this.getUserId( client ) );
	}

	/**
	 * Removes a user from their rooms.
	 *
	 * @param {string} userId The user Id.
	 *
	 * @returns {void}
	 *
	 * @private
	 */
	private removeUserFromRooms( userId: string ): void {
		for ( const room of Object.keys( this.rooms ) ) {
			this.rooms[ room ].removeClient( userId );
			this.cleanRoom( room );
		}
	}

	/**
	 * Retrieves all sockets a client has connected with.
	 *
	 * @param {Socket} client The client.
	 *
	 * @returns {string[]} List of socket Ids.
	 */
	public getClientSockets( client: Socket ): string[] {
		const sockets = [];
		const userId  = this.users[ client.id ];

		if ( ! userId ) {
			return sockets;
		}

		for ( const clientId in this.users ) {
			if ( client.id === clientId ) {
				continue;
			}
			if (
				Object.prototype.hasOwnProperty.call( this.users, clientId ) &&
				this.users[ clientId ] === userId
			) {
				sockets.push( clientId );
			}
		}
		return sockets;
	}

	/**
	 * Retrieves a user Id for a client.
	 *
	 * @param {Socket} client The client
	 *
	 * @returns {string} The user Id.
	 *
	 * @private
	 */
	public getUserId( client: Socket ): string {
		return this.users[ client.id ];
	}

	/**
	 * Lets a client join a room.
	 *
	 * @param {Socket} client The client.
	 * @param {string} poker The room.
	 * @param {string} name Client name.
	 *
	 * @returns {void}
	 */
	public join( client: Socket, poker: string, name: string ): void {
		const useName = name || "Unnamed" + Math.floor( Math.random() * 100000 );

		client.join( poker );

		this.rooms[ poker ] = this.getRoom( poker );
		this.rooms[ poker ].addClient( this.getUserId( client ), useName );
	}

	/**
	 * Retrieves the room.
	 *
	 * @param {string} poker Room to get.
	 *
	 * @returns {PokerRoom} The room.
	 *
	 * @private
	 */
	private getRoom( poker: string ): PokerRoom {
		return this.rooms[ poker ] || new PokerRoom();
	}

	/**
	 * Lets a client leave a room.
	 *
	 * @param {Socket} client The client.
	 * @param {string} poker The room.
	 *
	 * @returns {void}
	 */
	public leave( client: Socket, poker: string ): void {
		this.getRoom( poker ).removeClient( this.getUserId( client ) );

		this.cleanRoom( poker );

		client.leave( poker );
	}

	/**
	 * Cleans up a room if it's empty.
	 *
	 * @param {string} room The room.
	 *
	 * @returns {void}
	 *
	 * @private
	 */
	private cleanRoom( room: string ): void {
		if ( this.getRoom( room ).getClientCount() === 0 ) {
			delete this.rooms[ room ];
		}
	}

	/**
	 * Removes the client from the room and votes lists.
	 *
	 * @param {Socket} client The client.
	 * @param {string} poker The room.
	 *
	 * @returns {void}
	 */
	public observe( client: Socket, poker: string ): void {
		this.getRoom( poker ).setObserver( this.getUserId( client ) );
	}

	/**
	 * Set a name for a client.
	 *
	 * @param {string} poker The poker.
	 * @param {Socket} client The client.
	 * @param {string} name The name.
	 *
	 * @returns {void}
	 */
	public setName( poker: string, client: Socket, name: string ): void {
		if ( ! name ) {
			return;
		}

		this.getRoom( poker ).setClientName( this.getUserId( client ), name );
	}

	/**
	 * Retrieves all clients.
	 *
	 * @param {string} poker The poker.
	 *
	 * @returns {MemberList} All clients in a room.
	 */
	public getClients( poker: string ): MemberList {
		return this.getRoom( poker ).getClients();
	}

	/**
	 * Retrieves all names of voted voters.
	 *
	 * @param {string} poker The room.
	 *
	 * @returns {string[]} List of names who voted.
	 */
	public getVotedNames( poker: string ): string[] {
		return this.getRoom( poker )
			.getVotedClients()
			.map( ( client: Client ) => client.name );
	}

	/**
	 * Retrieves the number of members that can vote in a room.
	 *
	 * @param {string} poker The room.
	 *
	 * @returns {number} Number of members that can vote in the room.
	 */
	public getVoterCount( poker: string ): number {
		return this.getRoom( poker ).getVotersCount();
	}

	/**
	 * Registers a vote for a client in a room.
	 *
	 * @param {Socket} client The client.
	 * @param {string} poker The room.
	 * @param {number|string} vote The vote.
	 *
	 * @returns {void}
	 */
	public vote( client: Socket, poker: string, vote ): void {
		// Prevent cheaters from entering bogus point totals.
		if ( ! PointsService.getPoints().includes( vote ) ) {
			return;
		}

		this.getRoom( poker ).castVote( this.getUserId( client ), vote );
	}

	/**
	 * Retrieves the votes for a room.
	 *
	 * @param {string} poker Room.
	 *
	 * @returns {CurrentVotes} Votes in that room. Obfuscated if not all votes are in yet.
	 */
	public getVotes( poker: string ): CurrentVotes {
		const voted: Client[] = this.getRoom( poker ).getVotedClients();
<<<<<<< HEAD
		const votes           = this.getRoom( poker ).getCurrentVotes();
=======
		const votes           = this.getRoom( poker ).getVotes();

		const voteCount   = votes.length;
		const memberCount = this.getVoterCount( poker );

		// When all votes are in, show the actual votes.
		if ( memberCount === voteCount ) {
			return {
				voteCount: votes.length,
				votes,
				groupedVoterNames: voted.reduce( ( accumulator, client: Client ) => {
					const vote                  = this.getRoom( poker ).getCurrentVote( client.id );
					const voteGroupKey: string  = vote.initialValue + "/" + vote.currentValue;
					accumulator[ voteGroupKey ] = accumulator[ voteGroupKey ] || [];
					accumulator[ voteGroupKey ].push( client.name );
					return accumulator;
				}, {} ),
			};
		}
>>>>>>> 7152b5ce

		return {
			voteCount: voted.length,
			votes,
			groupedVoterNames: voted.reduce( ( accumulator, client: Client ) => {
				const vote                       = this.getRoom( poker ).getCurrentVote( client.id );
				accumulator[ vote.currentValue ] = accumulator[ vote.currentValue ] || [];
				accumulator[ vote.currentValue ].push( client.name );
				return accumulator;
			}, {} ),
		};
	}

	/**
	 * Toggles whether or not to show votes before all votes are in for a room.
	 *
	 * @param {string} poker Room to toggle reveal.
	 *
	 * @returns {void}
	 */
	public toggleRevealVotes( poker: string ): void {
		this.getRoom( poker ).toggleRevealVotes();
	}

	/**
	 * Resets the votes for a room.
	 *
	 * @param {string} poker Room to reset.
	 *
	 * @returns {void}
	 */
	public newStory( poker: string ): void {
		this.getRoom( poker ).newStory();
	}

	/**
	 * Sets the story name.
	 *
	 * @param {string} poker Room to set to.
	 * @param {string} name Name of the story.
	 *
	 * @returns {void}
	 */
	public setStoryName( poker: string, name: string ): void {
		this.getRoom( poker ).setStoryName( name );
	}

	/**
	 * Gets the current story.
	 *
	 * @param {string} poker The room.
	 *
	 * @returns {Story} The story.
	 */
	public getCurrentStory( poker: string ): Story {
		return this.getRoom( poker ).getCurrentStory();
	}

	/**
	 * Retrieves all stories.
	 *
	 * @param {string} poker The room.
	 *
	 * @returns {Story[]} All stories.
	 */
	public getHistory( poker: string ): Story[] {
		return this.getRoom( poker ).getHistory();
	}

	/**
	 * Removes the last history item.
	 *
	 * @param {string} poker The room.
	 *
	 * @returns {void}
	 */
	public popHistory( poker: string ): void {
		this.getRoom( poker ).popHistory();
	}

	/**
	 * Resets room stories history.
	 *
	 * @param {string} poker The room.
	 *
	 * @returns {void}
	 */
	public resetHistory( poker: string ): void {
		this.getRoom( poker ).resetHistory();
	}
}<|MERGE_RESOLUTION|>--- conflicted
+++ resolved
@@ -300,37 +300,16 @@
 	 */
 	public getVotes( poker: string ): CurrentVotes {
 		const voted: Client[] = this.getRoom( poker ).getVotedClients();
-<<<<<<< HEAD
 		const votes           = this.getRoom( poker ).getCurrentVotes();
-=======
-		const votes           = this.getRoom( poker ).getVotes();
-
-		const voteCount   = votes.length;
-		const memberCount = this.getVoterCount( poker );
-
-		// When all votes are in, show the actual votes.
-		if ( memberCount === voteCount ) {
-			return {
-				voteCount: votes.length,
-				votes,
-				groupedVoterNames: voted.reduce( ( accumulator, client: Client ) => {
-					const vote                  = this.getRoom( poker ).getCurrentVote( client.id );
-					const voteGroupKey: string  = vote.initialValue + "/" + vote.currentValue;
-					accumulator[ voteGroupKey ] = accumulator[ voteGroupKey ] || [];
-					accumulator[ voteGroupKey ].push( client.name );
-					return accumulator;
-				}, {} ),
-			};
-		}
->>>>>>> 7152b5ce
 
 		return {
 			voteCount: voted.length,
 			votes,
 			groupedVoterNames: voted.reduce( ( accumulator, client: Client ) => {
-				const vote                       = this.getRoom( poker ).getCurrentVote( client.id );
-				accumulator[ vote.currentValue ] = accumulator[ vote.currentValue ] || [];
-				accumulator[ vote.currentValue ].push( client.name );
+				const vote                  = this.getRoom( poker ).getCurrentVote( client.id );
+				const voteGroupKey: string  = vote.initialValue + "/" + vote.currentValue;
+				accumulator[ voteGroupKey ] = accumulator[ voteGroupKey ] || [];
+				accumulator[ voteGroupKey ].push( client.name );
 				return accumulator;
 			}, {} ),
 		};
