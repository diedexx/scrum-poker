export interface Client {
  votes: Vote[];
  name: string;
  id: string;
}

export interface Story {
  name: string;
  voteAverage?: number | string;
  votes: Vote[];
}

<<<<<<< HEAD
export interface Vote {
  story: Story;
  voter: Client;
  currentValue: VoteValue;
  initialValue: VoteValue;
=======
export interface room {
  voters: {
    [clientId: string]: client;
  };
  observers: {
    [clientId: string]: client;
  };
  disconnected: {
    [clientId: string]: client;
  };
  stories: story[];
  storyName: string;
}

export interface memberList {
  voters: string[];
  observers: string[];
  disconnected: string[];
>>>>>>> 2a4939dd
}

export interface HiddenVote extends Vote {
  currentValue: HiddenVoteValue;
  initialValue: HiddenVoteValue;
}

export type VoteValue =
  | 0
  | 0.5
  | 1
  | 2
  | 3
  | 5
  | 8
  | 13
  | 21
  | 100
  | 'coffee'
  | HiddenVoteValue;

export type HiddenVoteValue = '?' | 'X';

export class PokerRoom {
<<<<<<< HEAD
  private readonly clients: { [clientId: string]: Client };
  private readonly history: Story[];
  private currentStory: Story;

  constructor() {
    this.clients = {};
    this.history = [];
    this.currentStory = { name: '', votes: [] };
  }

  /**
   * Lists clients in a room.
=======
  room: room = {
    voters: {},
    observers: {},
    disconnected: {},
    stories: [],
    storyName: '',
  };

  /**
   * Lists all members in a room.
   *
   * @returns {memberList} List of names.
   *
   * @private
   */
  public getClientNames(): memberList {
    return {
      voters: Object.values(this.room.voters).map(
        (client: client) => client && client.name,
      ),
      observers: Object.values(this.room.observers).map(
        (client: client) => client && client.name,
      ),
      disconnected: Object.values(this.room.disconnected).map(
        (client: client) => client && client.name,
      ),
    };
  }

  /**
   * Lists all voters in a room.
>>>>>>> 2a4939dd
   *
   * @returns {Client[]} List of clients.
   *
   * @private
   */
<<<<<<< HEAD
  public getClients(): Client[] {
    return Object.values(this.clients);
=======
  public getVoterNames(): string[] {
    return Object.values(this.room.voters).map((client: client) => client.name);
>>>>>>> 2a4939dd
  }

  /**
   * Lists all poker voters.
   *
   * @returns {number} Number of voters.
   *
   * @private
   */
  public getVotersCount(): number {
    return Object.values(this.room.voters).length;
  }

  public getClientCount(): number {
<<<<<<< HEAD
    return Object.values(this.clients).length;
=======
    return (
      Object.values(this.room.voters).length +
      Object.values(this.room.observers).length +
      Object.values(this.room.disconnected).length
    );
>>>>>>> 2a4939dd
  }

  /**
   * Adds a client to a room.
   *
   * @param {string} userId The user Id.
   * @param {string} name The name.
   *
   * @private
   */
  public addClient(userId: string, name: string): void {
<<<<<<< HEAD
    this.clients[userId] = {
=======
    if (this.room.observers[userId]) {
      delete this.room.observers[userId];
    }

    if (this.room.disconnected[userId]) {
      this.room.voters[userId] = this.room.disconnected[userId];
      delete this.room.disconnected[userId];
    }

    this.room.voters[userId] = {
>>>>>>> 2a4939dd
      id: userId,
      name,
      votes: [],
    };
  }

  /**
   * Adds a name to a client.
   *
   * @param {string} userId The user Id.
   * @param {string} name The name.
   *
   * @private
   */
  public setClientName(userId: string, name: string): void {
<<<<<<< HEAD
    this.clients[userId].name = name;
=======
    if (this.room.voters[userId]) {
      this.room.voters[userId].name = name;
    }
    if (this.room.observers[userId]) {
      this.room.observers[userId].name = name;
    }
>>>>>>> 2a4939dd
  }

  /**
   * Remove client from room.
   *
   * @param {string} userId The user Id.
   *
   * @private
   */
  public removeClient(userId: string): void {
<<<<<<< HEAD
    delete this.clients[userId];
    // Remove client's current votes.
    this.currentStory.votes = this.currentStory.votes.filter(
      (vote: Vote) => vote.voter.id !== userId,
    );
    this.setStoryAverage(this.currentStory);
=======
    delete this.room.voters[userId];
    delete this.room.disconnected[userId];
    delete this.room.observers[userId];
>>>>>>> 2a4939dd
  }

  /**
   * Sets a user as an observer.
   *
   * @param {string} userId The user.
   */
  public setObserver(userId: string): void {
    if (this.room.voters[userId]) {
      this.room.observers[userId] = this.room.voters[userId];
      delete this.room.voters[userId];
    }

    delete this.room.disconnected[userId];
  }

  /**
   * Sets a user as an observer.
   *
<<<<<<< HEAD
   * @returns {Client} The client.
   */
  public getClient(userId: string): Client {
    return this.clients[userId] || { id: '', name: '', votes: [] };
=======
   * @param {string} userId The user.
   */
  public setDisconnected(userId: string): void {
    if (this.room.voters[userId]) {
      this.room.disconnected[userId] = this.room.voters[userId];
      delete this.room.voters[userId];
    }

    if (this.room.observers[userId]) {
      this.room.disconnected[userId] = this.room.observers[userId];
      delete this.room.observers[userId];
    }
>>>>>>> 2a4939dd
  }

  /**
   * Gets the client.
   *
<<<<<<< HEAD
   * @param {string} userId The user Id.
   * @param {Client} client The client.
   */
  public restoreClient(userId: string, client: Client): void {
    this.clients[userId] = client;
=======
   * @param {string} userId User Id.
   *
   * @returns {client} The client.
   */
  public getClient(userId: string): client {
    return this.room.voters[userId] || { id: '', name: '', vote: null };
>>>>>>> 2a4939dd
  }

  /**
   * Retrieves the voted voters.
   *
<<<<<<< HEAD
   * @returns {Client[]} List of voted clients.
   *
   * @private
   */
  public getVotedClients(): Client[] {
    return Object.values(this.clients).filter((client: Client) =>
      client.votes.some((vote: Vote) => vote.story === this.currentStory),
=======
   * @returns {client[]} List of voted voters.
   *
   * @private
   */
  public getVotedClients(): client[] {
    return Object.values(this.room.voters).filter(
      (client: client) => client.vote || client.vote === 0,
>>>>>>> 2a4939dd
    );
  }

  /**
   * Casts a vote for a user.
   *
   * @param {string} userId The user that votes.
   * @param {VoteValue} vote The vote.
   */
  public castVote(userId: string, vote: VoteValue): void {
    if (!this.getCurrentVote(userId)) {
      this.addVote(userId, vote);
      return;
    }
    this.changeVote(userId, vote);
  }

  /**
   * Adds a vote to the current story.
   *
   * @param {string} userId The user Id.
   * @param {VoteValue} voteValue The vote.
   *
   * @private
   */
<<<<<<< HEAD
  private addVote(userId: string, voteValue: VoteValue): void {
    const vote: Vote = {
      story: this.currentStory,
      voter: this.clients[userId],
      initialValue: voteValue,
      currentValue: voteValue,
    };
    this.clients[userId].votes.push(vote);
    this.currentStory.votes.push(vote);
    this.setStoryAverage(this.currentStory);
  }

  /**
   * Changes a user's vote for the current story.
   *
   * @param {string} userId The uer Id.
   * @param {VoteValue} vote The vote.
   */
  private changeVote(userId: string, vote: VoteValue): void {
    if (!this.everybodyVoted(this.currentStory)) {
      this.getCurrentVote(userId).initialValue = vote;
    }
    this.getCurrentVote(userId).currentValue = vote;
    this.setStoryAverage(this.currentStory);
  }

  private everybodyVoted(story: Story): boolean {
    return story.votes.length === Object.keys(this.clients).length;
  }

  /**
   * Gets the vote that a user has cast for the current
   * @param {string} userId
   * @returns {Vote}
   */
  public getCurrentVote(userId: string): Vote | undefined {
    return this.clients[userId].votes.find(
      (vote: Vote) => vote.story === this.currentStory,
    );
=======
  public addVote(userId: string, vote: number | string): void {
    this.room.voters[userId].vote = vote;
>>>>>>> 2a4939dd
  }

  /**
   * Lists the votes in a room.
   *
   * @returns {Vote[]} List of votes.
   *
   * @private
   */
<<<<<<< HEAD
  public getVotes(): Vote[] {
    return this.currentStory.votes;
  }

  public getHiddenVotes(): Vote[] {
    return Object.values(this.clients).map(
      (client: Client): HiddenVote => {
        const hasVoted: boolean = this.getCurrentVote(client.id) !== undefined;
        const voteValue: HiddenVoteValue = hasVoted ? 'X' : '?';

        return {
          initialValue: voteValue,
          currentValue: voteValue,
          voter: client,
          story: this.currentStory,
        };
      },
    );
  }

  /**
   * Reset all votes for the current story.
   *
   * @private
=======
  public getVotes(): (number | string)[] {
    return Object.values(this.room.voters)
      .map((client: client): number | string => client.vote)
      .filter((vote: number | string) => vote || vote === 0);
  }

  /**
   * Starts a new storyName.
   *
   * @param {number} [result] Result of the current storyName.
>>>>>>> 2a4939dd
   */
  public resetVotes(): void {
    // Remove votes from userVotes.
    for (const clientId of Object.keys(this.clients)) {
      this.clients[clientId].votes = this.clients[clientId].votes.filter(
        (vote: Vote) => vote.story === this.currentStory,
      );
    }
    // Remove votes from the current story.
    this.currentStory.votes = [];
    this.setStoryAverage(this.currentStory);
  }

<<<<<<< HEAD
  public setStoryAverage(story: Story): void {
    if (story.votes.length === 0) {
      delete story.voteAverage;
      return;
    }
    if (story.votes.some((vote: Vote) => vote.currentValue === 'coffee')) {
      story.voteAverage = 'coffee';
      return;
    }

    const valueIsHidden = story.votes.some(
      (vote: Vote) => vote.currentValue === 'X' || vote.currentValue === '?',
    );
    if (valueIsHidden) {
      story.voteAverage = 'unknown';
      return;
    }
=======
    // Reset storyName name.
    this.room.storyName = '';
>>>>>>> 2a4939dd

    const pointTotal = story.votes.reduce<number>(
      (accumulator: number, vote: Vote) =>
        accumulator + (vote.currentValue as number),
      0,
    );
    story.voteAverage = Math.fround(pointTotal / story.votes.length);
  }

  /**
<<<<<<< HEAD
   * Starts a new story.
=======
   * Adds a storyName to the history.
   *
   * @param {result} result Result of the storyName.
>>>>>>> 2a4939dd
   *
   * @param {string=} name The name of the new story.
   */
<<<<<<< HEAD
  public newStory(name = ''): void {
    // Save the current story to the history.
    this.history.push(this.currentStory);
=======
  private addStory(result: number) {
    const story: story = {
      name: this.room.storyName,
      result,
      votes: this.getVotedClients().map((client: client) => {
        return { name: client.name, vote: client.vote };
      }),
    };
>>>>>>> 2a4939dd

    // Reset the current story.
    this.currentStory = { name, votes: [] };
  }

  /**
   * Sets the storyName name.
   *
   * @param {string} name The name.
   */
  public setStoryName(name: string): void {
<<<<<<< HEAD
    this.currentStory.name = name;
  }

  /**
   * Gets the current story.
   */
  public getCurrentStory(): Story {
    return this.currentStory;
=======
    this.room.storyName = name;
  }

  /**
   * Gets the storyName name.
   */
  public getStoryName(): string {
    return this.room.storyName;
>>>>>>> 2a4939dd
  }

  /**
   * Retrieves all stories for the room.
   *
   * @returns {Story[]} The stories of the room.
   */
  public getHistory(): Story[] {
    return this.history;
  }

  /**
   * Resets stories history.
   */
  public resetHistory(): void {
    this.history.splice(0, this.history.length);
  }

  /**
   * Removes the last history item.
   */
  public popHistory(): void {
<<<<<<< HEAD
    this.history.pop();
=======
    this.room.stories.pop();
  }

  /**
   * Sets all votes of a room.
   *
   * @private
   */
  public resetVotes(): void {
    for (const clientId in this.room.voters) {
      this.room.voters[clientId].vote = null;
    }
>>>>>>> 2a4939dd
  }
}<|MERGE_RESOLUTION|>--- conflicted
+++ resolved
@@ -10,32 +10,23 @@
   votes: Vote[];
 }
 
-<<<<<<< HEAD
 export interface Vote {
   story: Story;
   voter: Client;
   currentValue: VoteValue;
   initialValue: VoteValue;
-=======
-export interface room {
+}
+
+export interface MemberList {
   voters: {
-    [clientId: string]: client;
+    [clientId: string]: Client;
   };
   observers: {
-    [clientId: string]: client;
+    [clientId: string]: Client;
   };
   disconnected: {
-    [clientId: string]: client;
+    [clientId: string]: Client;
   };
-  stories: story[];
-  storyName: string;
-}
-
-export interface memberList {
-  voters: string[];
-  observers: string[];
-  disconnected: string[];
->>>>>>> 2a4939dd
 }
 
 export interface HiddenVote extends Vote {
@@ -60,64 +51,25 @@
 export type HiddenVoteValue = '?' | 'X';
 
 export class PokerRoom {
-<<<<<<< HEAD
-  private readonly clients: { [clientId: string]: Client };
+  private readonly clients: MemberList;
   private readonly history: Story[];
   private currentStory: Story;
 
   constructor() {
-    this.clients = {};
+    this.clients = { disconnected: {}, observers: {}, voters: {} };
     this.history = [];
     this.currentStory = { name: '', votes: [] };
   }
 
   /**
    * Lists clients in a room.
-=======
-  room: room = {
-    voters: {},
-    observers: {},
-    disconnected: {},
-    stories: [],
-    storyName: '',
-  };
-
-  /**
-   * Lists all members in a room.
-   *
-   * @returns {memberList} List of names.
-   *
-   * @private
-   */
-  public getClientNames(): memberList {
-    return {
-      voters: Object.values(this.room.voters).map(
-        (client: client) => client && client.name,
-      ),
-      observers: Object.values(this.room.observers).map(
-        (client: client) => client && client.name,
-      ),
-      disconnected: Object.values(this.room.disconnected).map(
-        (client: client) => client && client.name,
-      ),
-    };
-  }
-
-  /**
-   * Lists all voters in a room.
->>>>>>> 2a4939dd
-   *
-   * @returns {Client[]} List of clients.
-   *
-   * @private
-   */
-<<<<<<< HEAD
-  public getClients(): Client[] {
-    return Object.values(this.clients);
-=======
-  public getVoterNames(): string[] {
-    return Object.values(this.room.voters).map((client: client) => client.name);
->>>>>>> 2a4939dd
+   *
+   * @returns {MemberList[]} List of clients.
+   *
+   * @private
+   */
+  public getClients(): MemberList {
+    return this.clients;
   }
 
   /**
@@ -128,19 +80,15 @@
    * @private
    */
   public getVotersCount(): number {
-    return Object.values(this.room.voters).length;
+    return Object.values(this.clients.voters).length;
   }
 
   public getClientCount(): number {
-<<<<<<< HEAD
-    return Object.values(this.clients).length;
-=======
     return (
-      Object.values(this.room.voters).length +
-      Object.values(this.room.observers).length +
-      Object.values(this.room.disconnected).length
-    );
->>>>>>> 2a4939dd
+      Object.values(this.clients.voters).length +
+      Object.values(this.clients.observers).length +
+      Object.values(this.clients.disconnected).length
+    );
   }
 
   /**
@@ -152,20 +100,16 @@
    * @private
    */
   public addClient(userId: string, name: string): void {
-<<<<<<< HEAD
-    this.clients[userId] = {
-=======
-    if (this.room.observers[userId]) {
-      delete this.room.observers[userId];
-    }
-
-    if (this.room.disconnected[userId]) {
-      this.room.voters[userId] = this.room.disconnected[userId];
-      delete this.room.disconnected[userId];
-    }
-
-    this.room.voters[userId] = {
->>>>>>> 2a4939dd
+    if (this.clients.observers[userId]) {
+      delete this.clients.observers[userId];
+    }
+
+    if (this.clients.disconnected[userId]) {
+      this.clients.voters[userId] = this.clients.disconnected[userId];
+      delete this.clients.disconnected[userId];
+    }
+
+    this.clients.voters[userId] = {
       id: userId,
       name,
       votes: [],
@@ -181,16 +125,12 @@
    * @private
    */
   public setClientName(userId: string, name: string): void {
-<<<<<<< HEAD
-    this.clients[userId].name = name;
-=======
-    if (this.room.voters[userId]) {
-      this.room.voters[userId].name = name;
-    }
-    if (this.room.observers[userId]) {
-      this.room.observers[userId].name = name;
-    }
->>>>>>> 2a4939dd
+    if (this.clients.voters[userId]) {
+      this.clients.voters[userId].name = name;
+    }
+    if (this.clients.observers[userId]) {
+      this.clients.observers[userId].name = name;
+    }
   }
 
   /**
@@ -201,97 +141,57 @@
    * @private
    */
   public removeClient(userId: string): void {
-<<<<<<< HEAD
-    delete this.clients[userId];
+    delete this.clients.voters[userId];
+    delete this.clients.disconnected[userId];
+    delete this.clients.observers[userId];
+
     // Remove client's current votes.
     this.currentStory.votes = this.currentStory.votes.filter(
       (vote: Vote) => vote.voter.id !== userId,
     );
     this.setStoryAverage(this.currentStory);
-=======
-    delete this.room.voters[userId];
-    delete this.room.disconnected[userId];
-    delete this.room.observers[userId];
->>>>>>> 2a4939dd
-  }
-
+  }
   /**
    * Sets a user as an observer.
    *
    * @param {string} userId The user.
    */
   public setObserver(userId: string): void {
-    if (this.room.voters[userId]) {
-      this.room.observers[userId] = this.room.voters[userId];
-      delete this.room.voters[userId];
-    }
-
-    delete this.room.disconnected[userId];
+    if (this.clients.voters[userId]) {
+      this.clients.observers[userId] = this.clients.voters[userId];
+      delete this.clients.voters[userId];
+    }
+
+    delete this.clients.disconnected[userId];
   }
 
   /**
    * Sets a user as an observer.
    *
-<<<<<<< HEAD
-   * @returns {Client} The client.
-   */
-  public getClient(userId: string): Client {
-    return this.clients[userId] || { id: '', name: '', votes: [] };
-=======
    * @param {string} userId The user.
    */
   public setDisconnected(userId: string): void {
-    if (this.room.voters[userId]) {
-      this.room.disconnected[userId] = this.room.voters[userId];
-      delete this.room.voters[userId];
-    }
-
-    if (this.room.observers[userId]) {
-      this.room.disconnected[userId] = this.room.observers[userId];
-      delete this.room.observers[userId];
-    }
->>>>>>> 2a4939dd
-  }
-
-  /**
-   * Gets the client.
-   *
-<<<<<<< HEAD
-   * @param {string} userId The user Id.
-   * @param {Client} client The client.
-   */
-  public restoreClient(userId: string, client: Client): void {
-    this.clients[userId] = client;
-=======
-   * @param {string} userId User Id.
-   *
-   * @returns {client} The client.
-   */
-  public getClient(userId: string): client {
-    return this.room.voters[userId] || { id: '', name: '', vote: null };
->>>>>>> 2a4939dd
+    if (this.clients.voters[userId]) {
+      this.clients.disconnected[userId] = this.clients.voters[userId];
+      delete this.clients.voters[userId];
+    }
+
+    if (this.clients.observers[userId]) {
+      this.clients.disconnected[userId] = this.clients.observers[userId];
+      delete this.clients.observers[userId];
+    }
   }
 
   /**
    * Retrieves the voted voters.
    *
-<<<<<<< HEAD
-   * @returns {Client[]} List of voted clients.
+   * @returns {Client[]} List of voted voters.
    *
    * @private
    */
   public getVotedClients(): Client[] {
-    return Object.values(this.clients).filter((client: Client) =>
+    return Object.values(this.clients.voters).filter((client: Client) =>
       client.votes.some((vote: Vote) => vote.story === this.currentStory),
-=======
-   * @returns {client[]} List of voted voters.
-   *
-   * @private
-   */
-  public getVotedClients(): client[] {
-    return Object.values(this.room.voters).filter(
-      (client: client) => client.vote || client.vote === 0,
->>>>>>> 2a4939dd
     );
   }
 
@@ -317,15 +217,14 @@
    *
    * @private
    */
-<<<<<<< HEAD
   private addVote(userId: string, voteValue: VoteValue): void {
     const vote: Vote = {
       story: this.currentStory,
-      voter: this.clients[userId],
+      voter: this.clients.voters[userId],
       initialValue: voteValue,
       currentValue: voteValue,
     };
-    this.clients[userId].votes.push(vote);
+    this.clients.voters[userId].votes.push(vote);
     this.currentStory.votes.push(vote);
     this.setStoryAverage(this.currentStory);
   }
@@ -345,7 +244,8 @@
   }
 
   private everybodyVoted(story: Story): boolean {
-    return story.votes.length === Object.keys(this.clients).length;
+
+    return story.votes.length === this.getVotersCount();
   }
 
   /**
@@ -354,13 +254,9 @@
    * @returns {Vote}
    */
   public getCurrentVote(userId: string): Vote | undefined {
-    return this.clients[userId].votes.find(
+    return this.clients.voters[userId].votes.find(
       (vote: Vote) => vote.story === this.currentStory,
     );
-=======
-  public addVote(userId: string, vote: number | string): void {
-    this.room.voters[userId].vote = vote;
->>>>>>> 2a4939dd
   }
 
   /**
@@ -370,13 +266,12 @@
    *
    * @private
    */
-<<<<<<< HEAD
   public getVotes(): Vote[] {
     return this.currentStory.votes;
   }
 
   public getHiddenVotes(): Vote[] {
-    return Object.values(this.clients).map(
+    return Object.values(this.clients.voters).map(
       (client: Client): HiddenVote => {
         const hasVoted: boolean = this.getCurrentVote(client.id) !== undefined;
         const voteValue: HiddenVoteValue = hasVoted ? 'X' : '?';
@@ -391,36 +286,6 @@
     );
   }
 
-  /**
-   * Reset all votes for the current story.
-   *
-   * @private
-=======
-  public getVotes(): (number | string)[] {
-    return Object.values(this.room.voters)
-      .map((client: client): number | string => client.vote)
-      .filter((vote: number | string) => vote || vote === 0);
-  }
-
-  /**
-   * Starts a new storyName.
-   *
-   * @param {number} [result] Result of the current storyName.
->>>>>>> 2a4939dd
-   */
-  public resetVotes(): void {
-    // Remove votes from userVotes.
-    for (const clientId of Object.keys(this.clients)) {
-      this.clients[clientId].votes = this.clients[clientId].votes.filter(
-        (vote: Vote) => vote.story === this.currentStory,
-      );
-    }
-    // Remove votes from the current story.
-    this.currentStory.votes = [];
-    this.setStoryAverage(this.currentStory);
-  }
-
-<<<<<<< HEAD
   public setStoryAverage(story: Story): void {
     if (story.votes.length === 0) {
       delete story.voteAverage;
@@ -438,10 +303,6 @@
       story.voteAverage = 'unknown';
       return;
     }
-=======
-    // Reset storyName name.
-    this.room.storyName = '';
->>>>>>> 2a4939dd
 
     const pointTotal = story.votes.reduce<number>(
       (accumulator: number, vote: Vote) =>
@@ -452,30 +313,13 @@
   }
 
   /**
-<<<<<<< HEAD
    * Starts a new story.
-=======
-   * Adds a storyName to the history.
-   *
-   * @param {result} result Result of the storyName.
->>>>>>> 2a4939dd
    *
    * @param {string=} name The name of the new story.
    */
-<<<<<<< HEAD
   public newStory(name = ''): void {
     // Save the current story to the history.
     this.history.push(this.currentStory);
-=======
-  private addStory(result: number) {
-    const story: story = {
-      name: this.room.storyName,
-      result,
-      votes: this.getVotedClients().map((client: client) => {
-        return { name: client.name, vote: client.vote };
-      }),
-    };
->>>>>>> 2a4939dd
 
     // Reset the current story.
     this.currentStory = { name, votes: [] };
@@ -487,7 +331,6 @@
    * @param {string} name The name.
    */
   public setStoryName(name: string): void {
-<<<<<<< HEAD
     this.currentStory.name = name;
   }
 
@@ -496,16 +339,6 @@
    */
   public getCurrentStory(): Story {
     return this.currentStory;
-=======
-    this.room.storyName = name;
-  }
-
-  /**
-   * Gets the storyName name.
-   */
-  public getStoryName(): string {
-    return this.room.storyName;
->>>>>>> 2a4939dd
   }
 
   /**
@@ -528,21 +361,6 @@
    * Removes the last history item.
    */
   public popHistory(): void {
-<<<<<<< HEAD
     this.history.pop();
-=======
-    this.room.stories.pop();
-  }
-
-  /**
-   * Sets all votes of a room.
-   *
-   * @private
-   */
-  public resetVotes(): void {
-    for (const clientId in this.room.voters) {
-      this.room.voters[clientId].vote = null;
-    }
->>>>>>> 2a4939dd
   }
 }